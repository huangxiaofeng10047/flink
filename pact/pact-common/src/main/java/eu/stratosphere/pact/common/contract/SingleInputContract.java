/***********************************************************************************************************************
 *
 * Copyright (C) 2010 by the Stratosphere project (http://stratosphere.eu)
 *
 * Licensed under the Apache License, Version 2.0 (the "License"); you may not use this file except in compliance with
 * the License. You may obtain a copy of the License at
 *
 *     http://www.apache.org/licenses/LICENSE-2.0
 *
 * Unless required by applicable law or agreed to in writing, software distributed under the License is distributed on
 * an "AS IS" BASIS, WITHOUT WARRANTIES OR CONDITIONS OF ANY KIND, either express or implied. See the License for the
 * specific language governing permissions and limitations under the License.
 *
 **********************************************************************************************************************/

package eu.stratosphere.pact.common.contract;

import java.util.ArrayList;
import java.util.List;

import eu.stratosphere.pact.common.plan.Visitor;
import eu.stratosphere.pact.common.stubs.Stub;
import eu.stratosphere.pact.common.type.Key;

/**
<<<<<<< HEAD
 * Contract for all tasks that have one input like "map".
 * 
 * @author Erik Nijkamp
 * @author Fabian Hueske (fabian.hueske@tu-berlin.de)
 * @author mjsax@informatik.hu-berlin.de
 * 
 * @param <IK> type of key of input key/value-pair
 * @param <IV> type of value of input key/value-pair
 * @param <OK> type of key of output key/value-pair
 * @param <OV> type of value of output key/value-pair
=======
 * Abstract contract superclass for for all contracts that have one input like "map" or "reduce".
>>>>>>> 3775fdca
 */
public abstract class SingleInputContract<T extends Stub> extends AbstractPact<T>
{
<<<<<<< HEAD
	// input contract of this contract
	final protected List<Contract> input = new ArrayList<Contract>();

=======
>>>>>>> 3775fdca
	/**
	 * The input which produces the data consumed by this Pact.
	 */
	protected Contract input;
	
	/**
	 * The positions of the keys in the tuple.
	 */
	private final int[] keyFields;

	// --------------------------------------------------------------------------------------------

	/**
	 * Creates a new abstract single-input Pact with the given name wrapping the given user function.
	 * 
	 * @param stubClass The class containing the user function.
	 * @param keyTypes The classes of the data types that act as keys in this stub.
	 * @param name The given name for the Pact, used in plans, logs and progress messages.
	 */
	protected SingleInputContract(Class<? extends T> stubClass, Class<? extends Key>[] keyTypes, int[] keyPositions, String name)
	{
		super(stubClass, keyTypes, name);
		this.keyFields = keyPositions;
	}
	
	/**
	 * Creates a new abstract single-input Pact with the given name wrapping the given user function.
	 * This constructor is specialized only for Pacts that require no keys for their processing.
	 * 
	 * @param stubClass The class containing the user function.
	 * @param name The given name for the Pact, used in plans, logs and progress messages.
	 */
	protected SingleInputContract(Class<? extends T> stubClass, String name)
	{
		super(stubClass, name);
		this.keyFields = new int[0];
	}

	// --------------------------------------------------------------------------------------------

	/**
	 * Returns the input, or null, if none is set.
	 * 
	 * @return The contract's input contract.
	 */
	public List<Contract> getInputs() {
		return this.input;
	}

	/**
	 * Connects the input to the task wrapped in this contract
	 * 
	 * @param input The contract will be set as input.
	 */
	public void addInput(Contract input) {
		this.input.add(input);
	}
	
	/**
	 * Connects the inputs to the task wrapped in this contract
	 * 
	 * @param input The contracts will be set as input.
	 */
	public void addInputs(List<Contract> inputs) {
		this.input.addAll(inputs);
	}

	/**
	 * Clears all previous connections and sets the given contract as
	 * single input of this contract.
	 * 
	 * @param input		The contract will be set as input.
	 */
	public void setInput(Contract input) {
		this.input.clear();
		this.input.add(input);
	}
	
	/**
	 * Clears all previous connections and sets the given contracts as
	 * inputs of this contract.
	 * 
	 * @param input		The contracts will be set as inputs.
	 */
	public void setInputs(List<Contract> inputs) {
		this.input.clear();
		this.input.addAll(inputs);
	}
	
	// --------------------------------------------------------------------------------------------
	
	/* (non-Javadoc)
	 * @see eu.stratosphere.pact.common.contract.AbstractPact#getNumberOfInputs()
	 */
	@Override
	public int getNumberOfInputs() {
		return 1;
	}

	/* (non-Javadoc)
	 * @see eu.stratosphere.pact.common.contract.AbstractPact#getKeyColumnNumbers(int)
	 */
	@Override
	public int[] getKeyColumnNumbers(int inputNum) {
		if (inputNum == 0) {
			return this.keyFields;
		}
		else throw new IndexOutOfBoundsException();
	}

	// --------------------------------------------------------------------------------------------
	
	/**
	 * Accepts the visitor and applies it this instance. The visitors pre-visit method is called and, if returning 
	 * <tt>true</tt>, the visitor is recursively applied on the single input. After the recursion returned,
	 * the post-visit method is called.
	 * 
	 * @param visitor The visitor.
	 *  
	 * @see eu.stratosphere.pact.common.plan.Visitable#accept(eu.stratosphere.pact.common.plan.Visitor)
	 */
	@Override
	public void accept(Visitor<Contract> visitor)
	{
		boolean descend = visitor.preVisit(this);	
		if (descend) {
<<<<<<< HEAD
			for(Contract c : this.input) {
				c.accept(visitor);
=======
			if (this.input != null) {
				this.input.accept(visitor);
>>>>>>> 3775fdca
			}
			visitor.postVisit(this);
		}
	}
}<|MERGE_RESOLUTION|>--- conflicted
+++ resolved
@@ -23,33 +23,14 @@
 import eu.stratosphere.pact.common.type.Key;
 
 /**
-<<<<<<< HEAD
- * Contract for all tasks that have one input like "map".
- * 
- * @author Erik Nijkamp
- * @author Fabian Hueske (fabian.hueske@tu-berlin.de)
- * @author mjsax@informatik.hu-berlin.de
- * 
- * @param <IK> type of key of input key/value-pair
- * @param <IV> type of value of input key/value-pair
- * @param <OK> type of key of output key/value-pair
- * @param <OV> type of value of output key/value-pair
-=======
  * Abstract contract superclass for for all contracts that have one input like "map" or "reduce".
->>>>>>> 3775fdca
  */
 public abstract class SingleInputContract<T extends Stub> extends AbstractPact<T>
 {
-<<<<<<< HEAD
-	// input contract of this contract
-	final protected List<Contract> input = new ArrayList<Contract>();
-
-=======
->>>>>>> 3775fdca
 	/**
 	 * The input which produces the data consumed by this Pact.
 	 */
-	protected Contract input;
+	final protected List<Contract> input = new ArrayList<Contract>();
 	
 	/**
 	 * The positions of the keys in the tuple.
@@ -172,13 +153,8 @@
 	{
 		boolean descend = visitor.preVisit(this);	
 		if (descend) {
-<<<<<<< HEAD
 			for(Contract c : this.input) {
 				c.accept(visitor);
-=======
-			if (this.input != null) {
-				this.input.accept(visitor);
->>>>>>> 3775fdca
 			}
 			visitor.postVisit(this);
 		}
